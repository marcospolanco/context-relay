<<<<<<< HEAD
from fastapi import FastAPI
from fastapi.middleware.cors import CORSMiddleware
from contextlib import asynccontextmanager
from app.config.database import connect_to_mongodb, close_mongodb_connection


@asynccontextmanager
async def lifespan(app: FastAPI):
    """Lifespan context manager for startup and shutdown events."""
    # Startup
    print("🚀 Starting Context Relay API...")
    await connect_to_mongodb()
    yield
    # Shutdown
    print("🛑 Shutting down Context Relay API...")
    await close_mongodb_connection()


app = FastAPI(
    title="Context Relay API",
    description="A FastAPI application for context relay functionality",
    version="1.0.0",
    lifespan=lifespan
)

# Enable CORS
app.add_middleware(
    CORSMiddleware,
    allow_origins=["*"],
    allow_credentials=True,
    allow_methods=["*"],
    allow_headers=["*"],
)

@app.get("/")
async def root():
    return {"message": "Welcome to Context Relay API"}

@app.get("/health")
async def health_check():
    """Health check endpoint that verifies MongoDB connection."""
    from app.config.database import mongodb_client

    mongodb_status = "connected" if mongodb_client else "disconnected"

    # Try to ping MongoDB
    try:
        if mongodb_client:
            await mongodb_client.admin.command('ping')
            mongodb_ping = "ok"
        else:
            mongodb_ping = "no client"
    except Exception as e:
        mongodb_ping = f"error: {str(e)}"

    return {
        "status": "healthy",
        "mongodb": {
            "status": mongodb_status,
            "ping": mongodb_ping
        }
    }

# Import routers
from app.api.contexts import router as contexts_router

# Register routers
app.include_router(contexts_router)
=======
from app.main import app
>>>>>>> b751efb9

if __name__ == "__main__":
    import uvicorn
    uvicorn.run(app, host="0.0.0.0", port=8000)<|MERGE_RESOLUTION|>--- conflicted
+++ resolved
@@ -1,75 +1,4 @@
-<<<<<<< HEAD
-from fastapi import FastAPI
-from fastapi.middleware.cors import CORSMiddleware
-from contextlib import asynccontextmanager
-from app.config.database import connect_to_mongodb, close_mongodb_connection
-
-
-@asynccontextmanager
-async def lifespan(app: FastAPI):
-    """Lifespan context manager for startup and shutdown events."""
-    # Startup
-    print("🚀 Starting Context Relay API...")
-    await connect_to_mongodb()
-    yield
-    # Shutdown
-    print("🛑 Shutting down Context Relay API...")
-    await close_mongodb_connection()
-
-
-app = FastAPI(
-    title="Context Relay API",
-    description="A FastAPI application for context relay functionality",
-    version="1.0.0",
-    lifespan=lifespan
-)
-
-# Enable CORS
-app.add_middleware(
-    CORSMiddleware,
-    allow_origins=["*"],
-    allow_credentials=True,
-    allow_methods=["*"],
-    allow_headers=["*"],
-)
-
-@app.get("/")
-async def root():
-    return {"message": "Welcome to Context Relay API"}
-
-@app.get("/health")
-async def health_check():
-    """Health check endpoint that verifies MongoDB connection."""
-    from app.config.database import mongodb_client
-
-    mongodb_status = "connected" if mongodb_client else "disconnected"
-
-    # Try to ping MongoDB
-    try:
-        if mongodb_client:
-            await mongodb_client.admin.command('ping')
-            mongodb_ping = "ok"
-        else:
-            mongodb_ping = "no client"
-    except Exception as e:
-        mongodb_ping = f"error: {str(e)}"
-
-    return {
-        "status": "healthy",
-        "mongodb": {
-            "status": mongodb_status,
-            "ping": mongodb_ping
-        }
-    }
-
-# Import routers
-from app.api.contexts import router as contexts_router
-
-# Register routers
-app.include_router(contexts_router)
-=======
 from app.main import app
->>>>>>> b751efb9
 
 if __name__ == "__main__":
     import uvicorn
