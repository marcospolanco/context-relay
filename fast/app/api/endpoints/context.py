--- conflicted
+++ resolved
@@ -100,14 +100,8 @@
             "message": f"Context {context_id} initialized successfully",
         }
 
-<<<<<<< HEAD
-    except HTTPException as he:
-        # Preserve intended HTTP status codes (e.g., 4xx) from domain validation
-        raise he
-=======
-    except HTTPException:
-        raise
->>>>>>> d87f5606
+    except HTTPException:
+        raise
     except Exception as e:
         raise HTTPException(
             status_code=status.HTTP_500_INTERNAL_SERVER_ERROR,
@@ -200,6 +194,14 @@
     try:
         # Validate source contexts exist
         context_ids = request.get("context_ids") or []
+
+        # Check for minimum number of contexts
+        if len(context_ids) < 2:
+            raise HTTPException(
+                status_code=status.HTTP_400_BAD_REQUEST,
+                detail="At least 2 contexts are required for merging"
+            )
+
         missing_contexts = [ctx_id for ctx_id in context_ids if ctx_id not in _context_storage]
         if missing_contexts:
             raise HTTPException(
